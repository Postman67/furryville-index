--- conflicted
+++ resolved
@@ -24,11 +24,7 @@
                 <div class="staff-card">
                     <div class="staff-banner" style="background-image: url('https://cdn.discordapp.com/banners/147822143432818688/a_85477d53cc2989a17450486c3b82f3e4?size=512');"></div>
                     <div class="staff-avatar">
-<<<<<<< HEAD
-                        <img src="https://cdn.discordapp.com/avatars/147822143432818688/a_bc94738789bba8b3ac0b6ff3f1b3b4a7?size=128" alt="Staff Avatar" class="avatar-image">
-=======
                         <img src="https://cdn.discordapp.com/avatars/106800625316040704/8a9adfb4dc9da28249e287af1d59865d?size=1024" alt="Staff Avatar" class="avatar-image">
->>>>>>> 0d32e3df
                     </div>
                     <div class="staff-info">
                         <h3 class="staff-name">EmmyTheB</h3>
@@ -39,11 +35,7 @@
                 <div class="staff-card">
                     <div class="staff-banner" style="background-image: url('https://cdn.discordapp.com/banners/147822143432818688/a_85477d53cc2989a17450486c3b82f3e4?size=512');"></div>
                     <div class="staff-avatar">
-<<<<<<< HEAD
-                        <img src="https://cdn.discordapp.com/avatars/147822143432818688/a_bc94738789bba8b3ac0b6ff3f1b3b4a7?size=128" alt="Staff Avatar" class="avatar-image">
-=======
                         <img src="https://cdn.discordapp.com/avatars/147822143432818688/a_2ff859d2c9de00f32d542bde02aa735f?size=1024" alt="Staff Avatar" class="avatar-image">
->>>>>>> 0d32e3df
                     </div>
                     <div class="staff-info">
                         <h3 class="staff-name">Head Administrator</h3>
@@ -54,11 +46,7 @@
                 <div class="staff-card">
                     <div class="staff-banner" style="background-image: url('https://cdn.discordapp.com/banners/147822143432818688/a_85477d53cc2989a17450486c3b82f3e4?size=512');"></div>
                     <div class="staff-avatar">
-<<<<<<< HEAD
-                        <img src="https://cdn.discordapp.com/avatars/147822143432818688/a_bc94738789bba8b3ac0b6ff3f1b3b4a7?size=128" alt="Staff Avatar" class="avatar-image">
-=======
                         <img src="https://cdn.discordapp.com/avatars/147822143432818688/a_2ff859d2c9de00f32d542bde02aa735f?size=1024" alt="Staff Avatar" class="avatar-image">
->>>>>>> 0d32e3df
                     </div>
                     <div class="staff-info">
                         <h3 class="staff-name">Community Manager</h3>
@@ -69,11 +57,7 @@
                 <div class="staff-card">
                     <div class="staff-banner" style="background-image: url('https://cdn.discordapp.com/banners/147822143432818688/a_85477d53cc2989a17450486c3b82f3e4?size=512');"></div>
                     <div class="staff-avatar">
-<<<<<<< HEAD
-                        <img src="https://cdn.discordapp.com/avatars/147822143432818688/a_bc94738789bba8b3ac0b6ff3f1b3b4a7?size=128" alt="Staff Avatar" class="avatar-image">
-=======
                         <img src="https://cdn.discordapp.com/avatars/147822143432818688/a_2ff859d2c9de00f32d542bde02aa735f?size=1024" alt="Staff Avatar" class="avatar-image">
->>>>>>> 0d32e3df
                     </div>
                     <div class="staff-info">
                         <h3 class="staff-name">Build Team Lead</h3>
@@ -84,11 +68,7 @@
                 <div class="staff-card">
                     <div class="staff-banner" style="background-image: url('https://cdn.discordapp.com/banners/147822143432818688/a_85477d53cc2989a17450486c3b82f3e4?size=512');"></div>
                     <div class="staff-avatar">
-<<<<<<< HEAD
-                        <img src="https://cdn.discordapp.com/avatars/147822143432818688/a_bc94738789bba8b3ac0b6ff3f1b3b4a7?size=128" alt="Staff Avatar" class="avatar-image">
-=======
                         <img src="https://cdn.discordapp.com/avatars/147822143432818688/a_2ff859d2c9de00f32d542bde02aa735f?size=1024" alt="Staff Avatar" class="avatar-image">
->>>>>>> 0d32e3df
                     </div>
                     <div class="staff-info">
                         <h3 class="staff-name">Technical Lead</h3>
